--- conflicted
+++ resolved
@@ -1,4 +1,10 @@
 # Change log
+
+## [1.1.1] - 2025-11-22
+### Updates
+- Expanded documentation and tutorials
+- Harmonised HoWDe_labelling core parameters definition for consistency
+- Improved package version stability (added version and regression tests for pytest)
 
 ## [1.1] - 2025-06-23
 ### Updates
@@ -8,18 +14,4 @@
 ## [0.1] - 2025-02-14
 ### Added
 - Initial release of HoWDe.
-- Implemented `HoWDe_labelling` for home/work detection.
-<<<<<<< HEAD
-
-## [1.1] - 2025-06-23
-### Updates
-- Reduced in-package features to simplify usage.
-- Expansion of usage documentation with cleaner docs and dedicated tutorials.
-
-## [1.1.1] - 2025-11-22
-### Updates
-- Expanded documentation and tutorials
-- Harmonised HoWDe_labelling core parameters definition for consistency
-- Improved package version stability (added version and regression tests for pytest)
-=======
->>>>>>> f10abbd4
+- Implemented `HoWDe_labelling` for home/work detection.